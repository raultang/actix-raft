use std::{io::Read, fs::File, path::PathBuf, time::Duration};

use actix::prelude::*;
use log::{debug, error};
use futures::{
    sink::{SinkExt},
    channel::{mpsc},
    future::FutureExt,
    executor::block_on,
};
use tokio::time::delay_for;

use crate::{
    AppData, AppDataResponse, AppError, NodeId,
    common::DependencyAddr,
    messages::{InstallSnapshotRequest, InstallSnapshotResponse},
    network::RaftNetwork,
    replication::{
        ReplicationStream, RSNeedsSnapshot, RSNeedsSnapshotResponse,
        RSRevertToFollower, RSState, RSUpdateMatchIndex,
    },
    storage::{RaftStorage},
    try_fut::{TryActorFutureExt, TryActorStreamExt},
};
use crate::messages::ChunkState;

impl<D: AppData, R: AppDataResponse, E: AppError, N: RaftNetwork<D>, S: RaftStorage<D, R, E>> ReplicationStream<D, R, E, N, S> {

    /// Drive the replication stream forward when it is in state `Snapshotting`.
    pub(super) fn drive_state_snapshotting(&mut self, ctx: &mut Context<Self>) {
        let _state = match &mut self.state {
            RSState::Snapshotting(state) => state,
            _ => {
                self.is_driving_state = false;
                return self.drive_state(ctx);
            },
        };

        ctx.spawn(fut::wrap_future(self.raftnode.send(RSNeedsSnapshot))
            .map_err(|err, act: &mut Self, ctx| act.map_fatal_actix_messaging_error(ctx, err, DependencyAddr::RaftInternal))
            // Flatten inner result.
            .and_then(|res, _, _| fut::result(res))
            // Handle response from Raft node and start streaming over the snapshot.
            .and_then(|res, act, ctx| act.send_snapshot(ctx, res))
            // Transition over to lagging state after snapshot has been sent.
            .and_then(|_, act, ctx| act.transition_to_lagging(ctx))
            // Drive state forward regardless of outcome.
            .map(|_, act, ctx| {
                act.is_driving_state = false;
                act.drive_state(ctx);
            }));
    }

    /// Handle frames from the target node which are in response to an InstallSnapshot RPC request.
    fn handle_install_snapshot_response(&mut self, _: &mut Context<Self>, res: InstallSnapshotResponse) -> impl ActorFuture<Actor=Self, Output=Result<(), ()>> {
        // Check the response term. As long as everything still matches, then we are good to resume.
        if &res.term > &self.term {
            fut::Either::Right(fut::wrap_future(self.raftnode.send(RSRevertToFollower{target: self.target, term: res.term}))
                .map_err(|err, act: &mut Self, ctx| act.map_fatal_actix_messaging_error(ctx, err, DependencyAddr::RaftInternal))
                // Ensure an error is returned here, as this was not a successful response.
                .and_then(|_, _, _| fut::err(())))
        } else {
            fut::Either::Left(fut::ok(()))
        }
    }

    /// Send the specified snapshot over to the target node.
    fn send_snapshot(&mut self, _: &mut Context<Self>, snap: RSNeedsSnapshotResponse) -> impl ActorFuture<Actor=Self, Output=Result<(), ()>> {
        // Look up the snapshot on disk.
        let (snap_index, snap_term) = (snap.index, snap.term);
        let snap_stream = SnapshotStream::new(self.target, snap.pointer.paths, self.config.snapshot_max_chunk_size, self.term, self.id, snap_index, snap_term);

        fut::wrap_stream(snap_stream)
            // Send snapshot RPC frame over to target.
            .and_then(move |rpc, act: &mut Self, _| {
                // Send the RPC. If an error is encountered, cancell the stream.
                fut::wrap_future(act.network.send(rpc))
                    .map_err(|err, act: &mut Self, ctx| act.map_fatal_actix_messaging_error(ctx, err, DependencyAddr::RaftNetwork))
                    // Flatten inner result.
                    .and_then(|res, _, _| fut::result(res).map_err(move |_, _, _| ()))
                    // Handle response from target.
                    .and_then(|res, act, ctx| act.handle_install_snapshot_response(ctx, res))
            })

            // Snapshot pass has finished, handle success or error conditions.
<<<<<<< HEAD
            .finish().then(move |res, act: &mut Self, _| match res {
=======
            .try_finish()
            .then(move |res, act, _| match res {
>>>>>>> fd63ade8
                // Snapshot installation was successful. Update target to track last index of snapshot.
                Ok(_) => {
                    act.next_index = snap_index + 1;
                    act.match_index = snap_index;
                    act.match_term = snap_term;
<<<<<<< HEAD
                    act.raftnode.do_send(RSUpdateMatchIndex{target: act.target, match_index: snap_index, snapshot: true});

                    fut::Either::A(fut::ok(()))
=======
                    act.raftnode.do_send(RSUpdateMatchIndex{target: act.target, match_index: snap_index});
                    fut::Either::Left(fut::ok(()))
>>>>>>> fd63ade8
                }
                // If an error was encountered for any reason, delay sending the next snapshot for a few seconds.
                Err(_) => {
                    error!("Snapshot stream finished with an error. Delaying before next iteration.");
                    let delay = Duration::from_secs(5);
                    fut::Either::Right(fut::wrap_future(
                        delay_for(delay).map(Ok)
                    ))
                }
            })
    }
}

//////////////////////////////////////////////////////////////////////////////////////////////////
// SnapshotStream ////////////////////////////////////////////////////////////////////////////////

/// An async stream of the chunks of a given file.
struct SnapshotStream {
    target: NodeId,
    files: Vec<String>,
    offset: u64,
    bufsize: u64,
    term: u64,
    leader_id: NodeId,
    last_included_index: u64,
    last_included_term: u64,
    chan: mpsc::Sender<Result<InstallSnapshotRequest, ()>>,
}

impl SnapshotStream {
    /// Create a new instance.
    pub fn new(
        target: NodeId, files: Vec<String>, bufsize: u64, term: u64, leader_id: NodeId, last_included_index: u64, last_included_term: u64,
    ) -> mpsc::Receiver<Result<InstallSnapshotRequest, ()>> {
        let (tx, rx) = mpsc::channel(0);
        let inst = Self{
            target, files, offset: 0, bufsize, term, leader_id,
            last_included_index, last_included_term,
            chan: tx,
        };
        std::thread::spawn(move || inst.run());
        rx
    }

    fn run(mut self) {
<<<<<<< HEAD
        // Open the target snapshot file & get a read on its length.
        let mut chan = self.chan.wait();
        let len = self.files.len();
        debug!("Start snapshot streaming for {} files", len);
        for (i, file_str) in self.files.iter().enumerate() {
//            trace!("Opening snapshot file for streaming {}", file_str);
            let file_and_len = File::open(PathBuf::from(file_str))
                .and_then(|f| {
                    f.metadata()
                        .map(|meta| (f, meta.len()))
=======
        block_on(async move {
            let mut chan = self.chan;

            // Open the target snapshot file & get a read on its length.
            let file_and_len = File::open(&self.file)
                .and_then(|file| {
                    file.metadata()
                        .map(|meta| (file, meta.len()))
>>>>>>> fd63ade8
                });
            let (mut file, filelen) = match file_and_len {
                Ok(data) => data,
                Err(err) => {
                    error!("Error opening snapshot file for streaming. {}", err);
<<<<<<< HEAD
                    let _ = chan.send(Err(()));
=======
                    let _ = chan.send(Err(())).await;
>>>>>>> fd63ade8
                    return;
                }
            };

<<<<<<< HEAD
            let mut start = true;
=======
>>>>>>> fd63ade8
            loop {
                let remaining = filelen - self.offset;
                let chunksize = if self.bufsize > remaining { remaining } else { self.bufsize };
                let mut data = vec![0u8; chunksize as usize];
                if let Err(err) = file.read_exact(&mut data) {
                    error!("Error reading from snapshot file for streaming. {}", err);
                    let _ = chan.send(Err(()));
                    let _ = chan.close();
                    return;
                }

<<<<<<< HEAD
                let mut snapstate;

                if i == 0 && start {
                    snapstate = ChunkState::Start(file_str.into());
                } else if start {
                    snapstate = ChunkState::NewFile(file_str.into());
                } else {
                    snapstate = ChunkState::Process;
                }

                // Build a new frame for the bytes read.
                let mut frame = InstallSnapshotRequest {
                    target: self.target,
                    term: self.term,
                    leader_id: self.leader_id,
                    last_included_index: self.last_included_index,
                    last_included_term: self.last_included_term,
                    offset: self.offset,
                    data,
                    state: snapstate,
=======
                // Build a new frame for the bytes read.
                let mut frame = InstallSnapshotRequest{
                    target: self.target, term: self.term, leader_id: self.leader_id,
                    last_included_index: self.last_included_index,
                    last_included_term: self.last_included_term,
                    offset: self.offset, data, done: false,
>>>>>>> fd63ade8
                };
                self.offset += chunksize;

                // If this was the last chunk, mark it as so.
<<<<<<< HEAD
                // Note: Did not handle the Start chunk is the end Chunk
                let mut is_done = false;
                if self.offset == filelen {
                    if i == len -1 {
                        match frame.state.clone() {
                            ChunkState::NewFile(s) => frame.state = ChunkState::EndFile(s),
                            ChunkState::Start(_s) => error!("Got unsupportted state."),
                            _ => frame.state = ChunkState::End
                        }
                    }
                    is_done = true;
                    self.offset = 0;
                }

                start = false;

                match chan.send(Ok(frame)) {
                    Ok(_) if is_done => {
                        break;
=======
                let mut is_done = false;
                if self.offset == filelen {
                    frame.done = true;
                    is_done = true;
                }

                match chan.send(Ok(frame)).await {
                    Ok(_) if is_done => {
                        let _ = chan.close();
                        return;
>>>>>>> fd63ade8
                    }
                    Ok(_) => continue,
                    Err(err) => {
                        error!("Error encountered while reading snapshot chunks. {}", err);
                        let _ = chan.close();
                        return;
                    }
                }
            }
<<<<<<< HEAD
        }

        let _ = chan.close();
        debug!("Snapshot streaming finished for {} files", len);
=======
        })
>>>>>>> fd63ade8
    }
}<|MERGE_RESOLUTION|>--- conflicted
+++ resolved
@@ -83,25 +83,15 @@
             })
 
             // Snapshot pass has finished, handle success or error conditions.
-<<<<<<< HEAD
-            .finish().then(move |res, act: &mut Self, _| match res {
-=======
             .try_finish()
             .then(move |res, act, _| match res {
->>>>>>> fd63ade8
                 // Snapshot installation was successful. Update target to track last index of snapshot.
                 Ok(_) => {
                     act.next_index = snap_index + 1;
                     act.match_index = snap_index;
                     act.match_term = snap_term;
-<<<<<<< HEAD
                     act.raftnode.do_send(RSUpdateMatchIndex{target: act.target, match_index: snap_index, snapshot: true});
-
-                    fut::Either::A(fut::ok(()))
-=======
-                    act.raftnode.do_send(RSUpdateMatchIndex{target: act.target, match_index: snap_index});
                     fut::Either::Left(fut::ok(()))
->>>>>>> fd63ade8
                 }
                 // If an error was encountered for any reason, delay sending the next snapshot for a few seconds.
                 Err(_) => {
@@ -147,137 +137,95 @@
     }
 
     fn run(mut self) {
-<<<<<<< HEAD
-        // Open the target snapshot file & get a read on its length.
-        let mut chan = self.chan.wait();
-        let len = self.files.len();
-        debug!("Start snapshot streaming for {} files", len);
-        for (i, file_str) in self.files.iter().enumerate() {
-//            trace!("Opening snapshot file for streaming {}", file_str);
-            let file_and_len = File::open(PathBuf::from(file_str))
-                .and_then(|f| {
-                    f.metadata()
-                        .map(|meta| (f, meta.len()))
-=======
         block_on(async move {
+            // Open the target snapshot file & get a read on its length.
             let mut chan = self.chan;
-
-            // Open the target snapshot file & get a read on its length.
-            let file_and_len = File::open(&self.file)
-                .and_then(|file| {
-                    file.metadata()
-                        .map(|meta| (file, meta.len()))
->>>>>>> fd63ade8
-                });
-            let (mut file, filelen) = match file_and_len {
-                Ok(data) => data,
-                Err(err) => {
-                    error!("Error opening snapshot file for streaming. {}", err);
-<<<<<<< HEAD
-                    let _ = chan.send(Err(()));
-=======
-                    let _ = chan.send(Err(())).await;
->>>>>>> fd63ade8
-                    return;
-                }
-            };
-
-<<<<<<< HEAD
-            let mut start = true;
-=======
->>>>>>> fd63ade8
-            loop {
-                let remaining = filelen - self.offset;
-                let chunksize = if self.bufsize > remaining { remaining } else { self.bufsize };
-                let mut data = vec![0u8; chunksize as usize];
-                if let Err(err) = file.read_exact(&mut data) {
-                    error!("Error reading from snapshot file for streaming. {}", err);
-                    let _ = chan.send(Err(()));
-                    let _ = chan.close();
-                    return;
-                }
-
-<<<<<<< HEAD
-                let mut snapstate;
-
-                if i == 0 && start {
-                    snapstate = ChunkState::Start(file_str.into());
-                } else if start {
-                    snapstate = ChunkState::NewFile(file_str.into());
-                } else {
-                    snapstate = ChunkState::Process;
-                }
-
-                // Build a new frame for the bytes read.
-                let mut frame = InstallSnapshotRequest {
-                    target: self.target,
-                    term: self.term,
-                    leader_id: self.leader_id,
-                    last_included_index: self.last_included_index,
-                    last_included_term: self.last_included_term,
-                    offset: self.offset,
-                    data,
-                    state: snapstate,
-=======
-                // Build a new frame for the bytes read.
-                let mut frame = InstallSnapshotRequest{
-                    target: self.target, term: self.term, leader_id: self.leader_id,
-                    last_included_index: self.last_included_index,
-                    last_included_term: self.last_included_term,
-                    offset: self.offset, data, done: false,
->>>>>>> fd63ade8
+            let len = self.files.len();
+            debug!("Start snapshot streaming for {} files", len);
+            for (i, file_str) in self.files.iter().enumerate() {
+    //            trace!("Opening snapshot file for streaming {}", file_str);
+                let file_and_len = File::open(PathBuf::from(file_str))
+                    .and_then(|f| {
+                        f.metadata()
+                            .map(|meta| (f, meta.len()))
+                    });
+                let (mut file, filelen) = match file_and_len {
+                    Ok(data) => data,
+                    Err(err) => {
+                        error!("Error opening snapshot file for streaming. {}", err);
+                        let _ = chan.send(Err(())).await;
+                        return;
+                    }
                 };
-                self.offset += chunksize;
-
-                // If this was the last chunk, mark it as so.
-<<<<<<< HEAD
-                // Note: Did not handle the Start chunk is the end Chunk
-                let mut is_done = false;
-                if self.offset == filelen {
-                    if i == len -1 {
-                        match frame.state.clone() {
-                            ChunkState::NewFile(s) => frame.state = ChunkState::EndFile(s),
-                            ChunkState::Start(_s) => error!("Got unsupportted state."),
-                            _ => frame.state = ChunkState::End
-                        }
-                    }
-                    is_done = true;
-                    self.offset = 0;
-                }
-
-                start = false;
-
-                match chan.send(Ok(frame)) {
-                    Ok(_) if is_done => {
-                        break;
-=======
-                let mut is_done = false;
-                if self.offset == filelen {
-                    frame.done = true;
-                    is_done = true;
-                }
-
-                match chan.send(Ok(frame)).await {
-                    Ok(_) if is_done => {
+
+                let mut start = true;
+                loop {
+                    let remaining = filelen - self.offset;
+                    let chunksize = if self.bufsize > remaining { remaining } else { self.bufsize };
+                    let mut data = vec![0u8; chunksize as usize];
+                    if let Err(err) = file.read_exact(&mut data) {
+                        error!("Error reading from snapshot file for streaming. {}", err);
+                        let _ = chan.send(Err(()));
                         let _ = chan.close();
                         return;
->>>>>>> fd63ade8
-                    }
-                    Ok(_) => continue,
-                    Err(err) => {
-                        error!("Error encountered while reading snapshot chunks. {}", err);
-                        let _ = chan.close();
-                        return;
+                    }
+
+                    let mut snapstate;
+
+                    if i == 0 && start {
+                        snapstate = ChunkState::Start(file_str.into());
+                    } else if start {
+                        snapstate = ChunkState::NewFile(file_str.into());
+                    } else {
+                        snapstate = ChunkState::Process;
+                    }
+
+                    // Build a new frame for the bytes read.
+                    let mut frame = InstallSnapshotRequest {
+                        target: self.target,
+                        term: self.term,
+                        leader_id: self.leader_id,
+                        last_included_index: self.last_included_index,
+                        last_included_term: self.last_included_term,
+                        offset: self.offset,
+                        data,
+                        state: snapstate,
+                    };
+                    self.offset += chunksize;
+
+                    // If this was the last chunk, mark it as so.
+                    // Note: Did not handle the Start chunk is the end Chunk
+                    let mut is_done = false;
+                    if self.offset == filelen {
+                        if i == len -1 {
+                            match frame.state.clone() {
+                                ChunkState::NewFile(s) => frame.state = ChunkState::EndFile(s),
+                                ChunkState::Start(_s) => error!("Got unsupportted state."),
+                                _ => frame.state = ChunkState::End
+                            }
+                        }
+                        is_done = true;
+                        self.offset = 0;
+                    }
+
+                    start = false;
+
+                    match chan.send(Ok(frame)).await {
+                        Ok(_) if is_done => {
+                            break;
+                        }
+                        Ok(_) => continue,
+                        Err(err) => {
+                            error!("Error encountered while reading snapshot chunks. {}", err);
+                            let _ = chan.close();
+                            return;
+                        }
                     }
                 }
             }
-<<<<<<< HEAD
-        }
-
-        let _ = chan.close();
-        debug!("Snapshot streaming finished for {} files", len);
-=======
+
+            let _ = chan.close();
+            debug!("Snapshot streaming finished for {} files", len);
         })
->>>>>>> fd63ade8
     }
 }