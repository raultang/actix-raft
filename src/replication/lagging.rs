--- conflicted
+++ resolved
@@ -2,13 +2,8 @@
 
 use futures::future::FutureExt;
 use actix::prelude::*;
-<<<<<<< HEAD
-use log::{debug,trace};
-use tokio_timer::Delay;
-=======
-use log::{debug};
+use log::{debug, trace};
 use tokio::time::delay_for;
->>>>>>> fd63ade8
 
 use crate::{
     AppData, AppDataResponse, AppError,
