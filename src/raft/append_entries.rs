--- conflicted
+++ resolved
@@ -63,12 +63,8 @@
     fn handle(&mut self, msg: AppendEntriesRequest<D>, ctx: &mut Self::Context) -> Self::Result {
         // Only handle requests if actor has finished initialization.
         if let &RaftState::Initializing = &self.state {
-<<<<<<< HEAD
             trace!("Got AppendEntriesRequest, but node is in initial state");
-            return Box::new(fut::err(()));
-=======
             return Box::pin(fut::err(()));
->>>>>>> fd63ade8
         }
 
         // If message's term is less than most recent term, then we do not honor the request.
