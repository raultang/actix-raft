[package]
name = "actix-raft"
version = "0.4.4"
edition = "2018"
authors = ["Anthony Dodd <Dodd.AnthonyJosiah@gmail.com>"]
categories = ["algorithms", "asynchronous", "data-structures"]
description = "An implementation of the Raft distributed consensus protocol using the Actix actor framework."
documentation = "https://docs.rs/actix-raft"
homepage = "https://github.com/railgun-rs/actix-raft"
keywords = ["raft", "consensus", "data-storage"]
license = "MIT/Apache-2.0"
repository = "https://github.com/railgun-rs/actix-raft"
readme = "README.md"

[dependencies]
actix = "0.10.0-alpha.3"
bytes = "0.5.4"
futures = "0.3.4"
log = "0.4"
<<<<<<< HEAD
log4rs = "0.8.3"
rand = "0.6"
=======
rand = "0.7.3"
>>>>>>> fd63ade8
serde = { version="1", features=["derive"] }
tokio = { version = "0.2", features = ["time"] }
pin-utils = "0.1.0"

[dev-dependencies]
async-log = "2"
env_logger = "0.7"
rmp = "0.8"
rmp-serde = "0.14"
tempfile = "3"

[features]
docinclude = [] # Used only for activating `doc(include="...")` on nightly.

[package.metadata.docs.rs]
features = ["docinclude"] # Activate `docinclude` during docs.rs build.<|MERGE_RESOLUTION|>--- conflicted
+++ resolved
@@ -17,12 +17,8 @@
 bytes = "0.5.4"
 futures = "0.3.4"
 log = "0.4"
-<<<<<<< HEAD
 log4rs = "0.8.3"
-rand = "0.6"
-=======
 rand = "0.7.3"
->>>>>>> fd63ade8
 serde = { version="1", features=["derive"] }
 tokio = { version = "0.2", features = ["time"] }
 pin-utils = "0.1.0"
